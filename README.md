<!-- #region -->
# Graph-less Neural Networks (GLNN)

Code for [Graph-less Neural Networks: Teaching Old MLPs New Tricks via Distillation](https://arxiv.org/pdf/2110.08727.pdf) by [Shichang Zhang](https://shichangzh.github.io/), [Yozen Liu](https://research.snap.com/team/yozen-liu/), [Yizhou Sun](http://web.cs.ucla.edu/~yzsun/), and [Neil Shah](http://nshah.net/).


## Overview
### Distillation framework
<p align="center">
  <br />
  <img src="imgs/glnn.png" width="800">
  <br />
</p>


### Accuracy vs. inference time on the `ogbn-products` dataset

<p align="center">
  <br />
  <img src="imgs/trade_off.png" width="800">
  <br />
</p>


## Getting Started

### Setup Environment

We use conda for environment setup. You can use

`bash ./prepare_env.sh`

which will create a conda environment named `glnn` and install relevant requirements (from `requirements.txt`).   For simplicity, we use CPU-based `torch` and `dgl` versions in this guide, as specified in requirements.  To run experiments with CUDA, please install `torch` and `dgl` with proper CUDA support, and remove them from `requirements.txt`.  See https://pytorch.org/ and https://www.dgl.ai/pages/start.html for more details. 

Be sure to activate the environment with

`conda activate glnn`

before running experiments as described below.

<<<<<<< HEAD
(Note: To run experiments with CUDA, please install `torch` and `dgl` with proper CUDA versions and set a proper `--device` argument when running the scripts. See https://pytorch.org/ and https://www.dgl.ai/pages/start.html for more details.)
=======
>>>>>>> 6e8cea52


### Preparing datasets
To run experiments for dataset used in the paper, please download from the following links and put them under `data/` (see below for instructions on organizing the datasets).

- *CPF data* (`cora`, `citeseer`, `pubmed`, `a-computer`, and `a-photo`): Download the '.npz' files from https://github.com/BUPT-GAMMA/CPF/tree/master/data/npz. Rename `amazon_electronics_computers.npz` and `amazon_electronics_photo.npz` to `a-computer.npz` and `a-photo.npz` respectively.

- *OGB data* (`ogbn-arxiv` and `ogbn-products`): Datasets will be automatically downloaded when running the `load_data` function in `dataloader.py`. More details: https://ogb.stanford.edu/.

- *BGNN data* (`house_class` and `vk_class`): Follow the instructions in https://github.com/dmlc/dgl/tree/473d5e0a4c4e4735f1c9dc9d783e0374328cca9a/examples/pytorch/bgnn and download dataset pre-processed in DGL format from https://www.dropbox.com/s/verx1evkykzli88/datasets.zip.

- *NonHom data* (`penn94` and `pokec`): Follow the instructions in https://github.com/CUAI/Non-Homophily-Benchmarks to download the `penn94` dataset and its splits. The `pokec` dataset will be automatically downloaded when running the `load_data` function in `dataloader.py`.

- Your favourite datasets: download and add to the `load_data` function in `dataloader.py`.


### Usage

To quickly train a teacher model you can run `train_teacher.py` by specifying the experiment setting, i.e. transductive (`tran`) or inductive (`ind`), teacher model, e.g. `GCN`, and dataset, e.g. `cora`, as per the example below.

```
python train_teacher.py --exp_setting tran --teacher GCN --dataset cora
```

To quickly train a student model with a pretrained teacher you can run `train_student.py` by specifying the experiment setting, teacher model, student model, and dataset like the example below. Make sure you train the teacher using the `train_teacher.py` first and have its result stored in the correct path specified by `--out_t_path`.

```
python train_student.py --exp_setting ind --teacher SAGE --student MLP --dataset citeseer --out_t_path outputs
```

For more examples, and to reproduce results in the paper, please refer to scripts in `experiments/` as below.

```
bash experiments/sage_cpf.sh
```

To extend GLNN to your own model, you may do one of the following.
- Add your favourite model architectures to the `Model` class in `model.py`. Then follow the examples above.
- Train teacher model and store its output (log-probabilities). Then train the student by `train_student.py` with the correct `--out_t_path`.


## Results

GraphSAGE vs. MLP vs. GLNN under the production setting described in the paper (transductive and inductive combined). Delta_MLP (Delta_GNN) represents difference between the GLNN and the MLP (GNN). Results show classification accuracy (higher is better); Delta_GNN > 0 indicates GLNN outperforms GNN. We observe that GLNNs always improve from MLPs by large margins and achieve competitive results as GNN on 6/7 datasets. Please see Table 3 in the paper for more details.  

| Datasets   | GNN(SAGE)      | MLP          | GLNN           | Delta_MLP       | Delta_GNN         |
|------------|----------------|--------------|----------------|-----------------|-------------------|
| Cora       | **79.29**      | 58.98        | 78.28          | 19.30 (32.72\%) | -1.01 (-1.28\%)   |
| Citseer    | 68.38          | 59.81        | **69.27**      | 9.46 (15.82\%)  | 0.89 (1.30\%)     |
| Pubmed     | **74.88**      | 66.80        | 74.71          | 7.91 (11.83\%)  | -0.17 (-0.22\%)   |
| A-computer | 82.14          | 67.38        | **82.29**      | 14.90 (22.12\%) | 0.15 (0.19\%)     |
| A-photo    | 91.08          | 79.25        | **92.38**      | 13.13 (16.57\%) | 1.30 (1.42\%)     |
| Arxiv      | **70.73**      | 55.30        | 65.09          | 9.79 (17.70\%)  | -5.64 (-7.97\%)   |
| Products   | **76.60**      | 63.72        | 75.77          | 12.05 (18.91\%) | -0.83 (-1.09\%)   |

<!-- 
| Datasets   | Eval | SAGE           | MLP/MLP+     | GLNN/GLNN+     | $\Delta_{MLP}$  | $\Delta_{GNN}$    |
|------------|------|----------------|--------------|----------------|-----------------|-------------------|
| Cora       | prod | **79.29**      | 58.98        | 78.28          | 19.30 (32.72\%) | -1.01 (-1.28\%)   |
|            | ind  | 81.33 ± 2.19   | 59.09 ± 2.96 | 73.82 ± 1.93   | 14.73 (24.93\%) | -7.51 (-9.23\%)   |
|            | tran | 78.78 ± 1.92   | 58.95 ± 1.66 | 79.39 ± 1.64   | 20.44 (34.66\%) | 0.61 (0.77\%)     |
| Citseer    | prod | 68.38          | 59.81        | **69.27**      | 9.46 (15.82\%)  | 0.89 (1.30\%)     |
|            | ind  | 69.75 ± 3.59   | 60.06 ± 5.00 | 69.25 ± 2.25   | 9.19 (15.30\%)  | -0.5 (-0.7\%)     |
|            | tran | 68.04 ± 3.34   | 59.75 ± 2.48 | 69.28 ± 3.12   | 9.63 (15.93\%)  | 1.24 (1.82\%)     |
| Pubmed     | prod | **74.88**      | 66.80        | 74.71          | 7.91 (11.83\%)  | -0.17 (-0.22\%)   |
|            | ind  | 75.26 ± 2.57   | 66.85 ± 2.96 | 74.30 ± 2.61   | 7.45 (11.83\%)  | -0.96 (-1.27\%)   |
|            | tran | 74.78 ± 2.22   | 66.79 ± 2.90 | 74.81 ± 2.39   | 8.02 (12.01\%)  | 0.03 (0.04\%)     |
| A-computer | prod | 82.14          | 67.38        | **82.29**      | 14.90 (22.12\%) | 0.15 (0.19\%)     |
|            | ind  | 82.08 ± 1.79   | 67.84 ± 1.78 | 80.92 ± 1.36   | 13.08 (19.28\%) | -1.16 (-1.41\%)   |
|            | tran | 82.15 ± 1.55   | 67.27 ± 1.36 | 82.63 ± 1.40   | 15.36 (22.79\%) | 0.48 (0.58\%)     |
| A-photo    | prod | 91.08          | 79.25        | **92.38**      | 13.13 (16.57\%) | 1.30 (1.42\%)     |
|            | ind  | 91.50 ± 0.79   | 79.44 ± 1.72 | 91.18 ± 0.81   | 11.74 (14.78\%) | -0.32 (-0.35\%)   |
|            | tran | 90.80 ± 0.77   | 79.20 ± 1.64 | 92.68 ± 0.56   | 13.48 (17.01\%) | 1.70 (1.87\%)     |
| Arxiv      | prod | **70.73**      | 55.30        | 65.09          | 9.79 (17.70\%)  | -5.64 (-7.97\%)   |
|            | ind  | 70.64 ± 0.67   | 55.40 ± 0.56 | 60.48 ± 0.46   | 4.3 (7.76\%)    | -10.94 (-15.49\%) |
|            | tran | 70.75 ± 0.27   | 55.28 ± 0.49 | 71.46 ± 0.33   | 11.16 (20.18\%) | -4.31 (-6.09\%)   |
| Products   | prod | **76.60**      | 63.72        | 75.77          | 12.05 (18.91\%) | -0.83 (-1.09\%)   |
|            | ind  | 76.89 ± 0.53   | 63.70 ± 0.66 | 75.16 ± 0.34   | 11.44 (17.96\%) | -1.73 (-2.25\%)   |
|            | tran | 76.53 ±0.55    | 63.73 ± 0.69 | 75.92 ± 0.61   | 12.20 (19.15\%) | -0.61 (-0.79\%)   |
 -->

## Citation

If you find our work useful, please cite the following:

```
@inproceedings{zhang2021graphless,
      title={Graph-less Neural Networks: Teaching Old MLPs New Tricks via Distillation}, 
      author={Shichang Zhang and Yozen Liu and Yizhou Sun and Neil Shah},
      booktitle={International Conference on Learning Representations}
      year={2022},
      url={https://arxiv.org/abs/2110.08727}
}
```

## Contact Us

Please open an issue or contact `shichang@cs.ucla.edu` if you have any questions.

<!-- #endregion --><|MERGE_RESOLUTION|>--- conflicted
+++ resolved
@@ -38,10 +38,7 @@
 
 before running experiments as described below.
 
-<<<<<<< HEAD
 (Note: To run experiments with CUDA, please install `torch` and `dgl` with proper CUDA versions and set a proper `--device` argument when running the scripts. See https://pytorch.org/ and https://www.dgl.ai/pages/start.html for more details.)
-=======
->>>>>>> 6e8cea52
 
 
 ### Preparing datasets
